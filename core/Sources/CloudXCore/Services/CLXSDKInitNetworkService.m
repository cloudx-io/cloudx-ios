/*
 * Copyright (c) 2024 CloudX. All rights reserved.
 */

/**
 * @file SDKInitNetworkService.m
 * @brief Implementation of network service for SDK initialization
 */

#import <CloudXCore/CLXSDKInitNetworkService.h>
#import <CloudXCore/CLXSystemInformation.h>
#import <CloudXCore/UIDevice+CLXIdentifier.h>
#import <CloudXCore/CLXURLProvider.h>
#import <CloudXCore/CLXExponentialBackoffStrategy.h>
#import <CloudXCore/CLXLogger.h>
#import <CloudXCore/CLXError.h>

static NSString *const kAPIRequestKeyAppKey = @"appKey";
static NSString *const kAPIRequestKeyLat = @"lat";
static NSString *const kAPIRequestKeyIfa = @"ifa";

@interface CLXSDKInitNetworkService ()
@property (nonatomic, copy) NSString *endpoint;
@end

@implementation CLXSDKInitNetworkService

/**
 * @brief Initializes the network service with base URL and session
 * @param baseURL The base URL for API requests
 * @param urlSession The URL session to use for network requests
 * @return An initialized instance of SDKInitNetworkService
 */
- (instancetype)initWithBaseURL:(NSString *)baseURL urlSession:(NSURLSession *)urlSession {
    [self.logger debug:[NSString stringWithFormat:@"🔧 [SDKInitNetworkService] Initializing with baseURL: %@", baseURL]];
    
    // Extract the base URL and endpoint from the full URL
    NSURL *url = [NSURL URLWithString:baseURL];
    NSString *actualBaseURL = [NSString stringWithFormat:@"%@://%@", url.scheme, url.host];
    NSString *endpointPath = url.path;
    
    // Handle empty or nil path
    if (!endpointPath || endpointPath.length == 0) {
        endpointPath = @"/";
    }
    
    [self.logger debug:[NSString stringWithFormat:@"🔧 [SDKInitNetworkService] URL parsing - Original: %@, Base: %@, Path: '%@'", baseURL, actualBaseURL, endpointPath]];
    
    
    // Call parent's initWithBaseURL method with the actual base URL
    self = [super initWithBaseURL:actualBaseURL urlSession:urlSession];
    if (self) {
        _endpoint = endpointPath;
        _logger = [[CLXLogger alloc] initWithCategory:@"SDKInitNetworkService"];
        _backOffStrategy = [[CLXExponentialBackoffStrategy alloc] initWithInitialDelay:1 maxDelay:60 maxAttempts:5];
        [self.logger info:[NSString stringWithFormat:@"✅ [SDKInitNetworkService] Initialized - endpoint: %@, baseURL: %@", _endpoint, self.baseURL]];
    }
    return self;
}

/**
 * @brief Returns the headers required for API requests
 * @return Dictionary containing the required headers
 */
- (NSDictionary *)headers {
    return @{
        @"Content-Type": @"application/json"
    };
}

/**
 * @brief Initializes the SDK with the provided app key
 * @param appKey The application key for SDK initialization
 * @param completion Completion handler called with the SDK configuration or error
 */
- (void)initSDKWithAppKey:(NSString *)appKey completion:(void (^)(CLXSDKConfigResponse * _Nullable, NSError * _Nullable))completion {
    [self.logger info:[NSString stringWithFormat:@"🚀 [SDKInitNetworkService] initSDKWithAppKey called - AppKey: %@, Endpoint: %@", appKey, _endpoint]];
    [self tryInitSDKWithAppKey:appKey completion:completion];
}

/**
 * @brief Attempts to initialize the SDK with retry logic
 * @param appKey The application key for SDK initialization
 * @param completion Completion handler called with the SDK configuration or error
 */
- (void)tryInitSDKWithAppKey:(NSString *)appKey completion:(void (^)(CLXSDKConfigResponse * _Nullable, NSError * _Nullable))completion {
    [self.logger debug:@"🔧 [SDKInitNetworkService] tryInitSDKWithAppKey called"];
    
    NSError *backoffError;
    NSTimeInterval delay = [self.backOffStrategy nextDelayWithError:&backoffError];
    if (backoffError) {
        [self.logger error:@"❌ [SDKInitNetworkService] Backoff strategy exhausted"];
        [self.backOffStrategy reset];
        if (completion) {
            completion(nil, [CLXError errorWithCode:CLXErrorCodeNotInitialized]);
        }
        return;
    }
    
    [self.logger debug:[NSString stringWithFormat:@"📊 [SDKInitNetworkService] Attempt to init SDK with delay: %f", delay]];
    
    [self.logger debug:@"🔧 [SDKInitNetworkService] Creating request"];
    CLXSDKConfigRequest *request = [self createRequest];
    [self.logger debug:[NSString stringWithFormat:@"📊 [SDKInitNetworkService] Request created: %@", request]];
    
    [self.logger debug:@"🔧 [SDKInitNetworkService] Preparing headers"];
    NSMutableDictionary *headers = [[self headers] mutableCopy];
    headers[@"Authorization"] = [NSString stringWithFormat:@"Bearer %@", appKey];
    [self.logger debug:[NSString stringWithFormat:@"📊 [SDKInitNetworkService] Headers: %@", headers]];
    
    [self.logger debug:@"🔧 [SDKInitNetworkService] Scheduling network request"];
    dispatch_after(dispatch_time(DISPATCH_TIME_NOW, (int64_t)(delay * NSEC_PER_SEC)), dispatch_get_main_queue(), ^{
        [self.logger debug:[NSString stringWithFormat:@"🌐 [SDKInitNetworkService] Executing network request - Endpoint: %@", self.endpoint]];
        
        // Serialize the JSON dictionary to NSData
        NSError *jsonError;
        NSData *requestBodyData = [NSJSONSerialization dataWithJSONObject:request.json options:NSJSONWritingPrettyPrinted error:&jsonError];
        if (jsonError) {
            [self.logger error:[NSString stringWithFormat:@"❌ [SDKInitNetworkService] JSON serialization failed: %@", jsonError]];
            if (completion) {
                completion(nil, jsonError);
            }
            return;
        }
        
        // Debug: Print the request payload
        NSString *requestPayloadString = [[NSString alloc] initWithData:requestBodyData encoding:NSUTF8StringEncoding];
        [self.logger debug:[NSString stringWithFormat:@"📋 [SDKInitNetworkService] Request Payload:\n%@", requestPayloadString]];
        
        [self executeRequestWithEndpoint:self.endpoint
                         urlParameters:nil
                          requestBody:requestBodyData
                              headers:headers
                           maxRetries:1
<<<<<<< HEAD
                               delay:1
                          completion:^(id _Nullable response, NSError * _Nullable error) {
=======
                               delay:0
                          completion:^(id _Nullable response, NSError * _Nullable error, BOOL isKillSwitchEnabled) {
>>>>>>> 27dbfea8
            [self.logger debug:@"📥 [SDKInitNetworkService] Network request completion called"];
            
            if (error) {
                [self.logger error:[NSString stringWithFormat:@"❌ [SDKInitNetworkService] Network request failed: %@", error.localizedDescription]];
                [self tryInitSDKWithAppKey:appKey completion:completion];
            } if (isKillSwitchEnabled) {
                NSError *sdkDisabledError = [CLXError errorWithCode:CLXErrorCodeSDKDisabled description:@"No response data"];
                [self.logger error:@"❌ [BidNetworkService] kill switch in on received"];
                if (completion) completion(nil, sdkDisabledError);
                return;
            } else {
                [self.logger info:@"✅ [SDKInitNetworkService] Network request succeeded"];
                
                // Parse the response into SDKConfig object
                CLXSDKConfigResponse *config = [self parseSDKConfigFromResponse:response];
                if (!config) {
                    [self.logger error:@"❌ [SDKInitNetworkService] Failed to parse SDK config from response"];
                    if (completion) {
                        completion(nil, [CLXError errorWithCode:CLXErrorCodeNotInitialized]);
                    }
                    return;
                }
                
                if (completion) {
                    completion(config, nil);
                }
            }
        }];
    });
}

/**
 * @brief Creates a configuration request with system information
 * @return SDKConfigRequest object containing system information
 */
- (CLXSDKConfigRequest *)createRequest {
    [self.logger debug:@"🔧 [SDKInitNetworkService] Creating SDK config request"];
    
    // Use IDFV as rid for rollout
    NSString *idfa = [CLXSystemInformation shared].idfa ?: @"00000-00000-00000-000000";
    NSString *idfv = [CLXSystemInformation shared].idfv ?: @"00000-00000-00000-000000";
    
    [self.logger debug:[NSString stringWithFormat:@"📊 [SDKInitNetworkService] Device info - IDFA: %@, Bundle: %@, OS: %@", idfa, [CLXSystemInformation shared].appBundleIdentifier, [CLXSystemInformation shared].osVersion]];
    
    CLXSDKConfigRequest *request = [[CLXSDKConfigRequest alloc] init];
    request.bundle = [CLXSystemInformation shared].appBundleIdentifier;
    request.os = @"iOS";
    request.osVersion = [CLXSystemInformation shared].osVersion;
    request.model = [UIDevice deviceIdentifier];
    request.vendor = @"Apple";
    request.ifa = idfa;
    request.ifv = idfv;
    request.sdkVersion = [CLXSystemInformation shared].sdkVersion;
    request.dnt = [CLXSystemInformation shared].dnt;
    request.imp = @[]; // Empty array as in Swift
    request.id = [[NSUUID UUID] UUIDString];
    request.urlParams = @{}; // Empty dictionary as in Swift
    
    [self.logger info:[NSString stringWithFormat:@"✅ [SDKInitNetworkService] Request created successfully - ID: %@", request.id]];
    
    return request;
}

/**
 * @brief Parses the network response into an SDKConfigResponse object
 * @param response The raw response dictionary from the network request
 * @return SDKConfigResponse object or nil if parsing fails
 */
- (CLXSDKConfigResponse *)parseSDKConfigFromResponse:(NSDictionary *)response {
    if (!response || ![response isKindOfClass:[NSDictionary class]]) {
        [self.logger error:@"❌ [SDKInitNetworkService] Invalid response format"];
        return nil;
    }
    
    [self.logger debug:@"🔧 [SDKInitNetworkService] Parsing SDK config from response"];
    
    CLXSDKConfigResponse *config = [[CLXSDKConfigResponse alloc] init];
    
    // Parse basic fields
    config.accountID = response[@"accountID"];
    config.organizationID = response[@"organizationID"];
    config.sessionID = response[@"sessionID"];
    config.preCacheSize = [response[@"preCacheSize"] integerValue];
    config.geoDataEndpointURL = response[@"geoDataEndpointURL"];
    
    // Parse auction endpoint URL
    NSDictionary *auctionEndpointDict = response[@"auctionEndpointURL"];
    if (auctionEndpointDict) {
        CLXSDKConfigEndpointQuantumValue *endpointValue = [[CLXSDKConfigEndpointQuantumValue alloc] init];
        endpointValue.endpointString = auctionEndpointDict[@"default"];
        config.auctionEndpointURL = endpointValue;
    }
    
    // Parse CDP endpoint URL
    NSDictionary *cdpEndpointDict = response[@"cdpEndpointURL"];
    if (cdpEndpointDict) {
        CLXSDKConfigEndpointObject *endpointObject = [[CLXSDKConfigEndpointObject alloc] init];
        endpointObject.defaultKey = cdpEndpointDict[@"default"];
        config.cdpEndpointURL = endpointObject;
    }
    
    NSDictionary *keyValuePaths = response[@"keyValuePaths"];
    if (cdpEndpointDict) {
        CLXSDKConfigKeyValueObject *keyValuePath = [[CLXSDKConfigKeyValueObject alloc] init];
        keyValuePath.appKeyValues = keyValuePaths[@"appKeyValues"];
        keyValuePath.eids = keyValuePaths[@"eids"];
        keyValuePath.placementLoopIndex = keyValuePaths[@"placementLoopIndex"];
        keyValuePath.userKeyValues = keyValuePaths[@"userKeyValues"];
    }
    
    // Parse geoHeaders
    NSArray *geoHeaders = response[@"geoHeaders"];
    if (geoHeaders && [geoHeaders isKindOfClass:[NSArray class]]) {
        NSMutableArray *geos = [NSMutableArray array];
        for (NSDictionary *geoHeadersDict in geoHeaders) {
            CLXSDKConfigGeoBid *geoHeader = [[CLXSDKConfigGeoBid alloc] init];
            geoHeader.source = geoHeadersDict[@"source"];
            geoHeader.target = geoHeadersDict[@"target"];
            [geos addObject:geoHeader];
        }
        config.geoHeaders = [geos copy];
    }
    
    // Parse other URLs
    config.eventTrackingURL = response[@"eventTrackingURL"];
    config.impressionTrackerURL = response[@"impressionTrackerURL"];
    config.metricsEndpointURL = response[@"metricsEndpointURL"];
    
    // Parse bidders
    NSArray *biddersArray = response[@"bidders"];
    if (biddersArray && [biddersArray isKindOfClass:[NSArray class]]) {
        NSMutableArray *bidders = [NSMutableArray array];
        for (NSDictionary *bidderDict in biddersArray) {
            CLXSDKConfigBidder *bidder = [[CLXSDKConfigBidder alloc] init];
            bidder.networkName = bidderDict[@"networkName"];
            bidder.bidderInitData = bidderDict[@"initData"];
            [bidders addObject:bidder];
        }
        config.bidders = [bidders copy];
    }
    
    // Parse placements
    NSArray *placementsArray = response[@"placements"];
    if (placementsArray && [placementsArray isKindOfClass:[NSArray class]]) {
        NSMutableArray *placements = [NSMutableArray array];
        for (NSDictionary *placementDict in placementsArray) {
            CLXSDKConfigPlacement *placement = [[CLXSDKConfigPlacement alloc] init];
            placement.id = placementDict[@"id"];
            placement.name = placementDict[@"name"];
            
            // Convert string type to enum
            NSString *typeString = placementDict[@"type"];
            if ([typeString isEqualToString:@"banner"]) {
                placement.type = SDKConfigAdTypeBanner;
            } else if ([typeString isEqualToString:@"mrec"]) {
                placement.type = SDKConfigAdTypeMrec;
            } else if ([typeString isEqualToString:@"interstitial"]) {
                placement.type = SDKConfigAdTypeInterstitial;
            } else if ([typeString isEqualToString:@"rewarded"]) {
                placement.type = SDKConfigAdTypeRewarded;
            } else {
                placement.type = SDKConfigAdTypeUnknown;
            }
            
            placement.bidResponseTimeoutMs = [placementDict[@"bidResponseTimeoutMs"] integerValue];
            placement.adLoadTimeoutMs = [placementDict[@"adLoadTimeoutMs"] integerValue];
            placement.bannerRefreshRateMs = [placementDict[@"bannerRefreshRateMs"] integerValue];
            [placements addObject:placement];
        }
        config.placements = [placements copy];
    }
    
    // Parse tracking array
    NSArray *trackingArray = response[@"tracking"];
    if (trackingArray && [trackingArray isKindOfClass:[NSArray class]]) {
        config.tracking = [trackingArray copy];
    }
    
    [self.logger info:[NSString stringWithFormat:@"✅ [SDKInitNetworkService] SDK config parsed - Account: %@, Session: %@, Bidders: %lu, Placements: %lu", config.accountID, config.sessionID, (unsigned long)config.bidders.count, (unsigned long)config.placements.count]];
    
    return config;
}

@end <|MERGE_RESOLUTION|>--- conflicted
+++ resolved
@@ -132,13 +132,8 @@
                           requestBody:requestBodyData
                               headers:headers
                            maxRetries:1
-<<<<<<< HEAD
-                               delay:1
-                          completion:^(id _Nullable response, NSError * _Nullable error) {
-=======
                                delay:0
                           completion:^(id _Nullable response, NSError * _Nullable error, BOOL isKillSwitchEnabled) {
->>>>>>> 27dbfea8
             [self.logger debug:@"📥 [SDKInitNetworkService] Network request completion called"];
             
             if (error) {
