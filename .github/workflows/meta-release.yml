name: Release CloudXMetaAdapter

on:
  push:
    tags:
      - 'v*-meta'

jobs:
  release:
    runs-on: macos-latest
    permissions:
      contents: write

    env:
      GITHUB_TOKEN: ${{ secrets.GITHUB_TOKEN }}
      COCOAPODS_TRUNK_TOKEN: ${{ secrets.COCOAPODS_TRUNK_TOKEN }}

    steps:
      - name: 𝔠 Debug available Xcode versions
        run: ls -la /Applications/ | grep -i xcode

      - name: 𝔠 Switch to Xcode 16.1
        run: sudo xcode-select -s /Applications/Xcode_16.1.app

      - name: 🗖 Checkout repo
        uses: actions/checkout@v4

      - name: 🤠 Clean build artifacts
        run: |
          rm -rf build
          rm -rf ~/Library/Developer/Xcode/DerivedData

      - name: 🛠 Install CocoaPods
        run: |
          sudo gem install cocoapods --no-document

      - name: 📋 Debug Print CocoaPods version and env
        run: |
          pod --version
          pod env

      - name: 📋 Debug Show trunk config file
        run: |
          if [ -f ~/.cocoapods/trunk/me.json ]; then
            cat ~/.cocoapods/trunk/me.json
          else
            echo "No trunk config file found."
          fi

      - name: 📋 Debug pod trunk me
        run: pod trunk me || true

      - name: 🔢 Extract version from tag
        id: version
        run: |
          VERSION=${GITHUB_REF_NAME#v}
          VERSION_NO_SUFFIX=${VERSION%-meta}
          echo "version=$VERSION_NO_SUFFIX" >> $GITHUB_OUTPUT
          echo "full_version=$VERSION" >> $GITHUB_OUTPUT

      - name: 📀 Build static xcframework
        run: |
          cd adapter-meta
          bash build_frameworks.sh

      - name: 📦 Rename framework with version
        run: |
          cd adapter-meta
          VERSION=${{ steps.version.outputs.version }}
          mv CloudXMetaAdapter.xcframework.zip CloudXMetaAdapter-v$VERSION.xcframework.zip

      - name: 🔢 Compute SwiftPM checksum
        id: checksum
        run: |
          cd adapter-meta
          VERSION=${{ steps.version.outputs.version }}
          CHECKSUM=$(swift package compute-checksum CloudXMetaAdapter-v$VERSION.xcframework.zip)
          echo "checksum=$CHECKSUM" >> $GITHUB_OUTPUT

      - name: 📝 Update podspec and Package.swift
        run: |
          cd adapter-meta
          VERSION=${{ steps.version.outputs.version }}
          FULL_VERSION=${{ steps.version.outputs.full_version }}
          
          # Update podspec version
          sed -i '' "s/s\.version.*=.*/s.version = '$VERSION'/" CloudXMetaAdapter.podspec
          
          # Update root Package.swift version and checksum for CloudXMetaAdapter binary target
          cd ..
          sed -i '' "s|url: \".*CloudXMetaAdapter.*\",|url: \"https://github.com/cloudx-io/cloudx-ios/releases/download/v$FULL_VERSION/CloudXMetaAdapter-v$VERSION.xcframework.zip\",|" Package.swift
          sed -i '' "s|checksum: \".*\"|checksum: \"${{ steps.checksum.outputs.checksum }}\"|" Package.swift

      - name: 📊 Create GitHub release (step 1 - empty release)
        env:
          GITHUB_TOKEN: ${{ secrets.GITHUB_TOKEN }}
        run: |
          VERSION=${{ steps.version.outputs.version }}
          FULL_VERSION=${{ steps.version.outputs.full_version }}
          
          # Create release notes file
          cat > release_notes.md << EOF
          CloudXMetaAdapter v$VERSION SDK release (static xcframework)
          
          ## Installation
          
          ### CocoaPods
          Add to your Podfile: pod 'CloudXMetaAdapter', '~> $VERSION'
          
          ### Swift Package Manager
          Add repository: https://github.com/cloudx-io/cloudx-ios
          
          ### Manual Installation
          Download CloudXMetaAdapter-v$VERSION.xcframework.zip from this release.
          
          ## SwiftPM Checksum
          ${{ steps.checksum.outputs.checksum }}
          EOF
          
          # Create empty release first (two-step process for better CDN propagation)
          gh release create "$FULL_VERSION" \
            --title "CloudXMetaAdapter v$VERSION" \
            --notes-file release_notes.md \
            --latest

      - name: 📦 Upload xcframework to release (step 2 - file upload)
        env:
          GITHUB_TOKEN: ${{ secrets.GITHUB_TOKEN }}
        run: |
          VERSION=${{ steps.version.outputs.version }}
          FULL_VERSION=${{ steps.version.outputs.full_version }}
          
          # Upload the xcframework file to the existing release
          gh release upload "$FULL_VERSION" \
            adapter-meta/CloudXMetaAdapter-v$VERSION.xcframework.zip

      - name: 💤 Wait for .xcframework.zip to be globally available
        run: |
          VERSION=${{ steps.version.outputs.version }}
          FULL_VERSION=${{ steps.version.outputs.full_version }}
          ZIP_URL="https://github.com/cloudx-io/cloudx-ios/releases/download/v$FULL_VERSION/CloudXMetaAdapter-v$VERSION.xcframework.zip"
          echo "Waiting for $ZIP_URL to be fully available..."

<<<<<<< HEAD
          # Two-step process should be faster, but still wait for CDN propagation
          for i in {1..40}; do
            STATUS=$(curl -s -L -w "%{http_code}" -o /dev/null "$ZIP_URL")
            if [ "$STATUS" = "200" ]; then
              echo "✅ File is now available (HTTP 200) after $i attempts."
              
              # Additional verification that file is truly downloadable
              if curl -fL --retry 3 --connect-timeout 10 --max-time 30 "$ZIP_URL" -o /dev/null; then
                echo "✅ File is confirmed downloadable."
                break
              else
                echo "⚠️  File returns 200 but not fully downloadable yet, continuing to wait..."
              fi
            fi
            echo "Waiting... ($i/40) — Current HTTP status: $STATUS"
            sleep 5
          done

          # Final verification
          if ! curl -fL --retry 3 --connect-timeout 10 --max-time 30 "$ZIP_URL" -o /dev/null; then
            echo "❌ .xcframework.zip did not become downloadable after 40 attempts (200 seconds)."
            exit 1
          fi

=======
          for i in {1..120}; do
            STATUS=$(curl -s -L -w "%{http_code}" -o /dev/null "$ZIP_URL")
            if [ "$STATUS" = "200" ]; then
              echo "✅ File is now fully available (HTTP 200)."
              exit 0
            fi
            echo "Waiting... ($i/120) — Current HTTP status: $STATUS"
            sleep 5
          done

          echo "❌ .xcframework.zip did not become available after 120 attempts (10 minutes)."
          exit 1

      - name: 💤 Ensure .xcframework.zip is truly downloadable
        run: |
          VERSION=${{ steps.version.outputs.version }}
          FULL_VERSION=${{ steps.version.outputs.full_version }}
          ZIP_URL="https://github.com/cloudx-io/cloudx-ios/releases/download/v$FULL_VERSION/CloudXMetaAdapter-v$VERSION.xcframework.zip"
          echo "Waiting for $ZIP_URL to be downloadable using curl -fL..."

          for i in {1..60}; do
            echo "Attempt $i: trying to fetch the file..."
            if curl -fL --retry 2 --connect-timeout 10 --max-time 30 "$ZIP_URL" -o /dev/null; then
              echo "✅ File is now downloadable (curl -fL succeeded)"
              exit 0
            fi
            echo "Still waiting... sleeping 5s"
            sleep 5
          done
          
          echo "❌ .xcframework.zip could not be downloaded after 60 attempts (5 minutes)."
          exit 1

>>>>>>> 195ab983
      - name: 📤 Push podspec to CocoaPods trunk
        run: |
          mkdir -p ~/.cocoapods/trunk
          echo '{"trunk":{"token":"${{ secrets.COCOAPODS_TRUNK_TOKEN }}"}}' > ~/.cocoapods/trunk/me.json
          cd adapter-meta

          for i in {1..5}; do
            pod trunk push CloudXMetaAdapter.podspec --allow-warnings --skip-import-validation --skip-tests && break
            echo "Pod trunk push failed. Retrying in 30 seconds... ($i/5)"
            sleep 30
          done

      - name: 🧾 Check pod trunk push succeeded
        run: pod trunk info CloudXMetaAdapter

      - name: 📌 Upload xcodebuild logs on failure
        if: failure()
        uses: actions/upload-artifact@v4
        with:
          name: xcodebuild-logs
          path: |
            adapter-meta/xcodebuild-ios.log
            adapter-meta/xcodebuild-sim.log <|MERGE_RESOLUTION|>--- conflicted
+++ resolved
@@ -141,32 +141,6 @@
           ZIP_URL="https://github.com/cloudx-io/cloudx-ios/releases/download/v$FULL_VERSION/CloudXMetaAdapter-v$VERSION.xcframework.zip"
           echo "Waiting for $ZIP_URL to be fully available..."
 
-<<<<<<< HEAD
-          # Two-step process should be faster, but still wait for CDN propagation
-          for i in {1..40}; do
-            STATUS=$(curl -s -L -w "%{http_code}" -o /dev/null "$ZIP_URL")
-            if [ "$STATUS" = "200" ]; then
-              echo "✅ File is now available (HTTP 200) after $i attempts."
-              
-              # Additional verification that file is truly downloadable
-              if curl -fL --retry 3 --connect-timeout 10 --max-time 30 "$ZIP_URL" -o /dev/null; then
-                echo "✅ File is confirmed downloadable."
-                break
-              else
-                echo "⚠️  File returns 200 but not fully downloadable yet, continuing to wait..."
-              fi
-            fi
-            echo "Waiting... ($i/40) — Current HTTP status: $STATUS"
-            sleep 5
-          done
-
-          # Final verification
-          if ! curl -fL --retry 3 --connect-timeout 10 --max-time 30 "$ZIP_URL" -o /dev/null; then
-            echo "❌ .xcframework.zip did not become downloadable after 40 attempts (200 seconds)."
-            exit 1
-          fi
-
-=======
           for i in {1..120}; do
             STATUS=$(curl -s -L -w "%{http_code}" -o /dev/null "$ZIP_URL")
             if [ "$STATUS" = "200" ]; then
@@ -200,7 +174,6 @@
           echo "❌ .xcframework.zip could not be downloaded after 60 attempts (5 minutes)."
           exit 1
 
->>>>>>> 195ab983
       - name: 📤 Push podspec to CocoaPods trunk
         run: |
           mkdir -p ~/.cocoapods/trunk
