# Uncomment the next line to define a global platform for your project
platform :ios, '14.0'

target 'CloudXMetaAdapter' do
  # Comment the next line if you don't want to use dynamic frameworks
  use_frameworks!

  # Pods for CloudXMetaAdapter
  pod 'FBAudienceNetwork', '6.16.0'
<<<<<<< HEAD
  pod 'CloudXCore', '1.1.41'
=======
  
  # Use local CloudXCore from the monorepo during build
  pod 'CloudXCore', :path => '../core'
>>>>>>> f07ec2fd

  target 'CloudXMetaAdapterTests' do
    # Pods for testing
  end

end<|MERGE_RESOLUTION|>--- conflicted
+++ resolved
@@ -7,13 +7,9 @@
 
   # Pods for CloudXMetaAdapter
   pod 'FBAudienceNetwork', '6.16.0'
-<<<<<<< HEAD
-  pod 'CloudXCore', '1.1.41'
-=======
   
   # Use local CloudXCore from the monorepo during build
   pod 'CloudXCore', :path => '../core'
->>>>>>> f07ec2fd
 
   target 'CloudXMetaAdapterTests' do
     # Pods for testing
